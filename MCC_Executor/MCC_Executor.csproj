﻿<?xml version="1.0" encoding="utf-8"?>
<Project ToolsVersion="12.0" DefaultTargets="Build" xmlns="http://schemas.microsoft.com/developer/msbuild/2003">
  <PropertyGroup>
    <Configuration Condition=" '$(Configuration)' == '' ">Debug</Configuration>
    <Platform Condition=" '$(Platform)' == '' ">x86</Platform>
    <ProductVersion>8.0.30703</ProductVersion>
    <SchemaVersion>2.0</SchemaVersion>
    <ProjectGuid>{57314EFA-48AB-4C81-B509-F36EA1000088}</ProjectGuid>
    <OutputType>Exe</OutputType>
    <AppDesignerFolder>Properties</AppDesignerFolder>
    <RootNamespace>MCC_Executor</RootNamespace>
    <AssemblyName>MCC_Executor</AssemblyName>
    <TargetFrameworkVersion>v4.5.2</TargetFrameworkVersion>
    <TargetFrameworkProfile>
    </TargetFrameworkProfile>
    <FileAlignment>512</FileAlignment>
    <IsWebBootstrapper>false</IsWebBootstrapper>
    <PublishUrl>publish\</PublishUrl>
    <Install>true</Install>
    <InstallFrom>Disk</InstallFrom>
    <UpdateEnabled>false</UpdateEnabled>
    <UpdateMode>Foreground</UpdateMode>
    <UpdateInterval>7</UpdateInterval>
    <UpdateIntervalUnits>Days</UpdateIntervalUnits>
    <UpdatePeriodically>false</UpdatePeriodically>
    <UpdateRequired>false</UpdateRequired>
    <MapFileExtensions>true</MapFileExtensions>
    <ApplicationRevision>0</ApplicationRevision>
    <ApplicationVersion>1.0.0.%2a</ApplicationVersion>
    <UseApplicationTrust>false</UseApplicationTrust>
    <BootstrapperEnabled>true</BootstrapperEnabled>
  </PropertyGroup>
  <PropertyGroup Condition=" '$(Configuration)|$(Platform)' == 'Debug|x86' ">
    <PlatformTarget>x86</PlatformTarget>
    <DebugSymbols>true</DebugSymbols>
    <DebugType>full</DebugType>
    <Optimize>false</Optimize>
    <OutputPath>bin\Debug\</OutputPath>
    <DefineConstants>DEBUG;TRACE</DefineConstants>
    <ErrorReport>prompt</ErrorReport>
    <WarningLevel>4</WarningLevel>
    <Prefer32Bit>false</Prefer32Bit>
  </PropertyGroup>
  <PropertyGroup Condition=" '$(Configuration)|$(Platform)' == 'Release|x86' ">
    <PlatformTarget>x86</PlatformTarget>
    <DebugType>pdbonly</DebugType>
    <Optimize>true</Optimize>
    <OutputPath>bin\Release\</OutputPath>
    <DefineConstants>TRACE</DefineConstants>
    <ErrorReport>prompt</ErrorReport>
    <WarningLevel>4</WarningLevel>
    <Prefer32Bit>false</Prefer32Bit>
  </PropertyGroup>
  <PropertyGroup>
    <StartupObject>MCC_Executor.ExperimentExecutor</StartupObject>
  </PropertyGroup>
  <PropertyGroup Condition="'$(Configuration)|$(Platform)' == 'Debug|AnyCPU'">
    <DebugSymbols>true</DebugSymbols>
    <OutputPath>bin\Debug\</OutputPath>
    <DefineConstants>DEBUG;TRACE</DefineConstants>
    <DebugType>full</DebugType>
    <PlatformTarget>AnyCPU</PlatformTarget>
    <ErrorReport>prompt</ErrorReport>
    <CodeAnalysisRuleSet>MinimumRecommendedRules.ruleset</CodeAnalysisRuleSet>
    <Prefer32Bit>false</Prefer32Bit>
  </PropertyGroup>
  <PropertyGroup Condition="'$(Configuration)|$(Platform)' == 'Release|AnyCPU'">
    <OutputPath>bin\Release\</OutputPath>
    <DefineConstants>TRACE</DefineConstants>
    <Optimize>true</Optimize>
    <DebugType>pdbonly</DebugType>
    <PlatformTarget>AnyCPU</PlatformTarget>
    <ErrorReport>prompt</ErrorReport>
    <CodeAnalysisRuleSet>MinimumRecommendedRules.ruleset</CodeAnalysisRuleSet>
    <Prefer32Bit>false</Prefer32Bit>
  </PropertyGroup>
  <PropertyGroup Condition="'$(Configuration)|$(Platform)' == 'Debug|x64'">
    <DebugSymbols>true</DebugSymbols>
    <OutputPath>bin\x64\Debug\</OutputPath>
    <DefineConstants>DEBUG;TRACE</DefineConstants>
    <DebugType>full</DebugType>
    <PlatformTarget>x64</PlatformTarget>
    <ErrorReport>prompt</ErrorReport>
    <CodeAnalysisRuleSet>MinimumRecommendedRules.ruleset</CodeAnalysisRuleSet>
    <Prefer32Bit>true</Prefer32Bit>
  </PropertyGroup>
  <PropertyGroup Condition="'$(Configuration)|$(Platform)' == 'Release|x64'">
    <OutputPath>bin\x64\Release\</OutputPath>
    <DefineConstants>TRACE</DefineConstants>
    <Optimize>true</Optimize>
    <DebugType>pdbonly</DebugType>
    <PlatformTarget>x64</PlatformTarget>
    <ErrorReport>prompt</ErrorReport>
    <CodeAnalysisRuleSet>MinimumRecommendedRules.ruleset</CodeAnalysisRuleSet>
    <Prefer32Bit>true</Prefer32Bit>
  </PropertyGroup>
  <ItemGroup>
    <Reference Include="EntityFramework, Version=6.0.0.0, Culture=neutral, PublicKeyToken=b77a5c561934e089">
      <HintPath>..\packages\EntityFramework.6.1.3\lib\net45\EntityFramework.dll</HintPath>
      <Private>True</Private>
    </Reference>
    <Reference Include="EntityFramework.SqlServer, Version=6.0.0.0, Culture=neutral, PublicKeyToken=b77a5c561934e089">
      <HintPath>..\packages\EntityFramework.6.1.3\lib\net45\EntityFramework.SqlServer.dll</HintPath>
      <Private>True</Private>
    </Reference>
    <Reference Include="log4net, Version=1.2.15.0, Culture=neutral, PublicKeyToken=669e0ddf0bb1aa2a, processorArchitecture=MSIL">
      <HintPath>..\packages\log4net.2.0.5\lib\net45-full\log4net.dll</HintPath>
      <Private>True</Private>
    </Reference>
    <Reference Include="System" />
    <Reference Include="System.ComponentModel.DataAnnotations" />
    <Reference Include="System.Core" />
    <Reference Include="System.Management" />
    <Reference Include="System.Xml.Linq" />
    <Reference Include="System.Data.DataSetExtensions" />
    <Reference Include="Microsoft.CSharp" />
    <Reference Include="System.Data" />
    <Reference Include="System.Xml" />
  </ItemGroup>
  <ItemGroup>
    <Compile Include="ExperimentExecutor.cs" />
    <Compile Include="Properties\AssemblyInfo.cs" />
    <Compile Include="MazeNavigation\MazeNavigationExperimentExecutor.cs" />
  </ItemGroup>
  <ItemGroup>
    <ProjectReference Include="..\ExperimentEntities\ExperimentEntities.csproj">
      <Project>{E8688333-DD40-4905-9522-85971AE41B97}</Project>
      <Name>ExperimentEntities</Name>
    </ProjectReference>
    <ProjectReference Include="..\MCC_Domains\MCC_Domains.csproj">
      <Project>{73AB8C8C-6315-4DC7-A3DE-3C747F86AC78}</Project>
      <Name>MCC_Domains</Name>
    </ProjectReference>
    <ProjectReference Include="..\SharpNeatLib\SharpNeatLib.csproj">
      <Project>{ABC5C77A-DEBA-420C-926C-BD3E6F37AE15}</Project>
      <Name>SharpNeatLib</Name>
    </ProjectReference>
  </ItemGroup>
  <ItemGroup>
    <None Include="app.config" />
    <None Include="log4net.properties">
      <CopyToOutputDirectory>PreserveNewest</CopyToOutputDirectory>
    </None>
    <None Include="packages.config" />
  </ItemGroup>
  <ItemGroup>
<<<<<<< HEAD
    <Content Include="MazeNavigation\ExperimentConfigurations\MCC-PathEvolution-1.config.xml">
      <SubType>Designer</SubType>
    </Content>
    <Content Include="MazeNavigation\ExperimentConfigurations\MCC-Template.config.xml" />
    <Content Include="MazeNavigation\ExperimentConfigurations\MCC-PathEvolution-Test.config.xml">
      <SubType>Designer</SubType>
    </Content>
    <Content Include="MazeNavigation\ExperimentConfigurations\OriginalConfigs\MCC Control.config.xml" />
    <Content Include="MazeNavigation\ExperimentConfigurations\OriginalConfigs\MCC Speciation.config.xml" />
    <Content Include="MazeNavigation\SeedAgents\SeedAgents_20_Genomes_MazeSolved_10_Size_2_Waypoints_2_Walls.xml" />
    <Content Include="MazeNavigation\SeedMazes\GeneratedMazeGenome_15_Size_0_Walls.xml">
      <CopyToOutputDirectory>PreserveNewest</CopyToOutputDirectory>
    </Content>
    <Content Include="MazeNavigation\SeedMazes\GeneratedMazeGenome_15_Size_12_Walls.xml">
      <CopyToOutputDirectory>PreserveNewest</CopyToOutputDirectory>
    </Content>
    <Content Include="MazeNavigation\SeedMazes\GeneratedMazeGenome_15_Size_16_Walls.xml">
      <CopyToOutputDirectory>PreserveNewest</CopyToOutputDirectory>
    </Content>
    <Content Include="MazeNavigation\SeedMazes\GeneratedMazeGenome_15_Size_4_Walls.xml">
      <CopyToOutputDirectory>PreserveNewest</CopyToOutputDirectory>
    </Content>
    <Content Include="MazeNavigation\SeedMazes\GeneratedMazeGenome_15_Size_8_Walls.xml">
      <CopyToOutputDirectory>PreserveNewest</CopyToOutputDirectory>
    </Content>
    <Content Include="MazeNavigation\SeedMazes\GeneratedMazeGenome_6_Walls.xml">
      <CopyToOutputDirectory>PreserveNewest</CopyToOutputDirectory>
    </Content>
    <Content Include="MazeNavigation\SeedMazes\GeneratedMazeGenome_0_Walls.xml">
      <CopyToOutputDirectory>PreserveNewest</CopyToOutputDirectory>
    </Content>
    <Content Include="MazeNavigation\SeedMazes\GeneratedMazeGenome_2_Walls.xml">
      <CopyToOutputDirectory>PreserveNewest</CopyToOutputDirectory>
    </Content>
    <Content Include="MazeNavigation\SeedMazes\GeneratedMazeGenome_3_Walls.xml">
      <CopyToOutputDirectory>PreserveNewest</CopyToOutputDirectory>
    </Content>
    <Content Include="MazeNavigation\SeedMazes\GeneratedMazeGenome_4_Walls.xml">
      <CopyToOutputDirectory>PreserveNewest</CopyToOutputDirectory>
    </Content>
    <Content Include="MazeNavigation\SeedMazes\GeneratedMazeGenome_12_Walls.xml">
      <CopyToOutputDirectory>PreserveNewest</CopyToOutputDirectory>
    </Content>
    <Content Include="MazeNavigation\SeedMazes\GeneratedMazeGenome_16_Walls.xml">
      <CopyToOutputDirectory>PreserveNewest</CopyToOutputDirectory>
    </Content>
    <Content Include="MazeNavigation\SeedMazes\GeneratedMazeGenome_20_Walls.xml">
      <CopyToOutputDirectory>PreserveNewest</CopyToOutputDirectory>
    </Content>
    <Content Include="MazeNavigation\SeedMazes\GeneratedMazeGenome_24_Walls.xml">
      <CopyToOutputDirectory>PreserveNewest</CopyToOutputDirectory>
    </Content>
    <Content Include="MazeNavigation\SeedMazes\GeneratedMazeGenome_8_Walls.xml">
      <CopyToOutputDirectory>PreserveNewest</CopyToOutputDirectory>
    </Content>
    <Content Include="MazeNavigation\SeedMazes\GeneratedMaze_100_Genomes_10_Height_10_Width_2_Walls.xml" />
    <Content Include="MazeNavigation\SeedMazes\GeneratedMaze_100_Genomes_10_Height_10_Width_8_Walls.xml" />
    <Content Include="MazeNavigation\SeedMazes\GeneratedMaze_100_Genomes_8_Walls.xml">
      <CopyToOutputDirectory>PreserveNewest</CopyToOutputDirectory>
    </Content>
    <Content Include="MazeNavigation\SeedMazes\GeneratedMaze_1_Genome_10_Height_10_Width_1_Waypoint_0_Walls.xml">
      <CopyToOutputDirectory>PreserveNewest</CopyToOutputDirectory>
    </Content>
    <Content Include="MazeNavigation\SeedMazes\GeneratedMaze_10_Genomes_10_Height_10_Width_2_Waypoints_2_Walls.xml">
      <CopyToOutputDirectory>PreserveNewest</CopyToOutputDirectory>
    </Content>
    <Content Include="MazeNavigation\SeedMazes\GeneratedMaze_10_Genomes_10_Height_10_Width_3_Waypoints_2_Walls.xml">
      <CopyToOutputDirectory>PreserveNewest</CopyToOutputDirectory>
    </Content>
    <Content Include="MazeNavigation\SeedMazes\GeneratedMaze_50_Genomes_8_Walls.xml">
      <CopyToOutputDirectory>PreserveNewest</CopyToOutputDirectory>
    </Content>
=======
    <Content Include="MazeNavigation\ExperimentConfigurations\MCC Control.config.xml" />
    <Content Include="MazeNavigation\ExperimentConfigurations\MCC Speciation.config.xml" />
    <Content Include="MazeNavigation\SeedMazes\GeneratedMaze_100_Genomes_10_Height_10_Width_8_Walls.xml" />
>>>>>>> 37d245bd
  </ItemGroup>
  <ItemGroup>
    <BootstrapperPackage Include=".NETFramework,Version=v4.5.2">
      <Visible>False</Visible>
      <ProductName>Microsoft .NET Framework 4.5.2 %28x86 and x64%29</ProductName>
      <Install>true</Install>
    </BootstrapperPackage>
    <BootstrapperPackage Include="Microsoft.Net.Framework.3.5.SP1">
      <Visible>False</Visible>
      <ProductName>.NET Framework 3.5 SP1</ProductName>
      <Install>false</Install>
    </BootstrapperPackage>
  </ItemGroup>
  <ItemGroup>
    <WCFMetadata Include="Service References\" />
  </ItemGroup>
<<<<<<< HEAD
=======
  <ItemGroup>
    <Folder Include="MazeNavigation\SeedPopulations\" />
  </ItemGroup>
>>>>>>> 37d245bd
  <Import Project="$(MSBuildToolsPath)\Microsoft.CSharp.targets" />
  <!-- To modify your build process, add your task inside one of the targets below and uncomment it. 
       Other similar extension points exist, see Microsoft.Common.targets.
  <Target Name="BeforeBuild">
  </Target>
  <Target Name="AfterBuild">
  </Target>
  -->
</Project><|MERGE_RESOLUTION|>--- conflicted
+++ resolved
@@ -10,7 +10,7 @@
     <AppDesignerFolder>Properties</AppDesignerFolder>
     <RootNamespace>MCC_Executor</RootNamespace>
     <AssemblyName>MCC_Executor</AssemblyName>
-    <TargetFrameworkVersion>v4.5.2</TargetFrameworkVersion>
+    <TargetFrameworkVersion>v4.7.2</TargetFrameworkVersion>
     <TargetFrameworkProfile>
     </TargetFrameworkProfile>
     <FileAlignment>512</FileAlignment>
@@ -29,6 +29,7 @@
     <ApplicationVersion>1.0.0.%2a</ApplicationVersion>
     <UseApplicationTrust>false</UseApplicationTrust>
     <BootstrapperEnabled>true</BootstrapperEnabled>
+    <LangVersion>7</LangVersion>
   </PropertyGroup>
   <PropertyGroup Condition=" '$(Configuration)|$(Platform)' == 'Debug|x86' ">
     <PlatformTarget>x86</PlatformTarget>
@@ -144,10 +145,11 @@
     <None Include="packages.config" />
   </ItemGroup>
   <ItemGroup>
-<<<<<<< HEAD
     <Content Include="MazeNavigation\ExperimentConfigurations\MCC-PathEvolution-1.config.xml">
       <SubType>Designer</SubType>
     </Content>
+    <Content Include="MazeNavigation\ExperimentConfigurations\MCC-PathEvolution-2.config.xml" />
+    <Content Include="MazeNavigation\ExperimentConfigurations\MCC-PathEvolution-Recurrent.xml" />
     <Content Include="MazeNavigation\ExperimentConfigurations\MCC-Template.config.xml" />
     <Content Include="MazeNavigation\ExperimentConfigurations\MCC-PathEvolution-Test.config.xml">
       <SubType>Designer</SubType>
@@ -155,56 +157,7 @@
     <Content Include="MazeNavigation\ExperimentConfigurations\OriginalConfigs\MCC Control.config.xml" />
     <Content Include="MazeNavigation\ExperimentConfigurations\OriginalConfigs\MCC Speciation.config.xml" />
     <Content Include="MazeNavigation\SeedAgents\SeedAgents_20_Genomes_MazeSolved_10_Size_2_Waypoints_2_Walls.xml" />
-    <Content Include="MazeNavigation\SeedMazes\GeneratedMazeGenome_15_Size_0_Walls.xml">
-      <CopyToOutputDirectory>PreserveNewest</CopyToOutputDirectory>
-    </Content>
-    <Content Include="MazeNavigation\SeedMazes\GeneratedMazeGenome_15_Size_12_Walls.xml">
-      <CopyToOutputDirectory>PreserveNewest</CopyToOutputDirectory>
-    </Content>
-    <Content Include="MazeNavigation\SeedMazes\GeneratedMazeGenome_15_Size_16_Walls.xml">
-      <CopyToOutputDirectory>PreserveNewest</CopyToOutputDirectory>
-    </Content>
-    <Content Include="MazeNavigation\SeedMazes\GeneratedMazeGenome_15_Size_4_Walls.xml">
-      <CopyToOutputDirectory>PreserveNewest</CopyToOutputDirectory>
-    </Content>
-    <Content Include="MazeNavigation\SeedMazes\GeneratedMazeGenome_15_Size_8_Walls.xml">
-      <CopyToOutputDirectory>PreserveNewest</CopyToOutputDirectory>
-    </Content>
-    <Content Include="MazeNavigation\SeedMazes\GeneratedMazeGenome_6_Walls.xml">
-      <CopyToOutputDirectory>PreserveNewest</CopyToOutputDirectory>
-    </Content>
-    <Content Include="MazeNavigation\SeedMazes\GeneratedMazeGenome_0_Walls.xml">
-      <CopyToOutputDirectory>PreserveNewest</CopyToOutputDirectory>
-    </Content>
-    <Content Include="MazeNavigation\SeedMazes\GeneratedMazeGenome_2_Walls.xml">
-      <CopyToOutputDirectory>PreserveNewest</CopyToOutputDirectory>
-    </Content>
-    <Content Include="MazeNavigation\SeedMazes\GeneratedMazeGenome_3_Walls.xml">
-      <CopyToOutputDirectory>PreserveNewest</CopyToOutputDirectory>
-    </Content>
-    <Content Include="MazeNavigation\SeedMazes\GeneratedMazeGenome_4_Walls.xml">
-      <CopyToOutputDirectory>PreserveNewest</CopyToOutputDirectory>
-    </Content>
-    <Content Include="MazeNavigation\SeedMazes\GeneratedMazeGenome_12_Walls.xml">
-      <CopyToOutputDirectory>PreserveNewest</CopyToOutputDirectory>
-    </Content>
-    <Content Include="MazeNavigation\SeedMazes\GeneratedMazeGenome_16_Walls.xml">
-      <CopyToOutputDirectory>PreserveNewest</CopyToOutputDirectory>
-    </Content>
-    <Content Include="MazeNavigation\SeedMazes\GeneratedMazeGenome_20_Walls.xml">
-      <CopyToOutputDirectory>PreserveNewest</CopyToOutputDirectory>
-    </Content>
-    <Content Include="MazeNavigation\SeedMazes\GeneratedMazeGenome_24_Walls.xml">
-      <CopyToOutputDirectory>PreserveNewest</CopyToOutputDirectory>
-    </Content>
-    <Content Include="MazeNavigation\SeedMazes\GeneratedMazeGenome_8_Walls.xml">
-      <CopyToOutputDirectory>PreserveNewest</CopyToOutputDirectory>
-    </Content>
-    <Content Include="MazeNavigation\SeedMazes\GeneratedMaze_100_Genomes_10_Height_10_Width_2_Walls.xml" />
     <Content Include="MazeNavigation\SeedMazes\GeneratedMaze_100_Genomes_10_Height_10_Width_8_Walls.xml" />
-    <Content Include="MazeNavigation\SeedMazes\GeneratedMaze_100_Genomes_8_Walls.xml">
-      <CopyToOutputDirectory>PreserveNewest</CopyToOutputDirectory>
-    </Content>
     <Content Include="MazeNavigation\SeedMazes\GeneratedMaze_1_Genome_10_Height_10_Width_1_Waypoint_0_Walls.xml">
       <CopyToOutputDirectory>PreserveNewest</CopyToOutputDirectory>
     </Content>
@@ -214,14 +167,6 @@
     <Content Include="MazeNavigation\SeedMazes\GeneratedMaze_10_Genomes_10_Height_10_Width_3_Waypoints_2_Walls.xml">
       <CopyToOutputDirectory>PreserveNewest</CopyToOutputDirectory>
     </Content>
-    <Content Include="MazeNavigation\SeedMazes\GeneratedMaze_50_Genomes_8_Walls.xml">
-      <CopyToOutputDirectory>PreserveNewest</CopyToOutputDirectory>
-    </Content>
-=======
-    <Content Include="MazeNavigation\ExperimentConfigurations\MCC Control.config.xml" />
-    <Content Include="MazeNavigation\ExperimentConfigurations\MCC Speciation.config.xml" />
-    <Content Include="MazeNavigation\SeedMazes\GeneratedMaze_100_Genomes_10_Height_10_Width_8_Walls.xml" />
->>>>>>> 37d245bd
   </ItemGroup>
   <ItemGroup>
     <BootstrapperPackage Include=".NETFramework,Version=v4.5.2">
@@ -238,12 +183,6 @@
   <ItemGroup>
     <WCFMetadata Include="Service References\" />
   </ItemGroup>
-<<<<<<< HEAD
-=======
-  <ItemGroup>
-    <Folder Include="MazeNavigation\SeedPopulations\" />
-  </ItemGroup>
->>>>>>> 37d245bd
   <Import Project="$(MSBuildToolsPath)\Microsoft.CSharp.targets" />
   <!-- To modify your build process, add your task inside one of the targets below and uncomment it. 
        Other similar extension points exist, see Microsoft.Common.targets.
